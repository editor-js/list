{
<<<<<<< HEAD
  "name": "@editorjs/list", 
  "version": "2.0.7",  
=======
  "name": "@editorjs/list",
  "version": "2.0.7",
>>>>>>> e757f33d
  "keywords": [
    "codex editor",
    "list",
    "editor.js",
    "editorjs"
  ],
  "description": "List Tool for EditorJS",
  "repository": "https://github.com/editor-js/list.git",
  "author": "CodeX <team@codex.so>",
  "license": "MIT",
  "files": [
    "dist"
  ],
  "main": "./dist/editorjs-list.umd.js",
  "module": "./dist/editorjs-list.mjs",
  "exports": {
    ".": {
      "import": "./dist/editorjs-list.mjs",
      "require": "./dist/editorjs-list.umd.js",
      "types": "./dist/index.d.ts"
    }
  },
  "types": "./dist/index.d.ts",
  "scripts": {
    "dev": "vite",
    "build": "vite build",
    "lint": "eslint",
    "lint:fix": "eslint --fix"
  },
  "devDependencies": {
    "@editorjs/editorjs": "^2.31.0-rc.2",
    "@typescript-eslint/eslint-plugin": "^7.13.1",
    "@typescript-eslint/parser": "^7.13.1",
    "@editorjs/caret": "^1.0.3",
    "@editorjs/dom": "^1.0.1",
    "eslint": "^9.2.0",
    "eslint-config-codex": "^2.0.0",
    "eslint-import-resolver-alias": "1.1.2",
    "postcss-nested": "^5.0.3",
    "postcss-nested-ancestors": "^2.0.0",
    "typescript": "^5.4.5",
    "vite": "^4.5.0",
    "vite-plugin-css-injected-by-js": "^3.3.0",
    "vite-plugin-dts": "^3.9.1"
  },
  "dependencies": {
    "@codexteam/icons": "^0.3.2"
  }
}<|MERGE_RESOLUTION|>--- conflicted
+++ resolved
@@ -1,11 +1,6 @@
 {
-<<<<<<< HEAD
   "name": "@editorjs/list", 
-  "version": "2.0.7",  
-=======
-  "name": "@editorjs/list",
-  "version": "2.0.7",
->>>>>>> e757f33d
+  "version": "2.0.8",
   "keywords": [
     "codex editor",
     "list",
