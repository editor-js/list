--- conflicted
+++ resolved
@@ -1,10 +1,6 @@
 {
-  "name": "@editorjs/list",
-<<<<<<< HEAD
-  "version": "2.0.7",
-=======
-  "version": "2.0.6",
->>>>>>> 0f1cfd6d
+  "name": "@editorjs/list", 
+  "version": "2.0.7",  
   "keywords": [
     "codex editor",
     "list",
