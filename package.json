{
  "name": "@editorjs/list",
<<<<<<< HEAD
  "version": "2.0.3",
=======
  "version": "2.0.4",
>>>>>>> 0b83f3f0
  "keywords": [
    "codex editor",
    "list",
    "editor.js",
    "editorjs"
  ],
  "description": "List Tool for EditorJS",
  "repository": "https://github.com/editor-js/list.git",
  "author": "CodeX <team@codex.so>",
  "license": "MIT",
  "files": [
    "dist"
  ],
  "main": "./dist/editorjs-list.umd.js",
  "module": "./dist/editorjs-list.mjs",
  "exports": {
    ".": {
      "import": "./dist/editorjs-list.mjs",
      "require": "./dist/editorjs-list.umd.js",
      "types": "./dist/index.d.ts"
    }
  },
  "types": "./dist/index.d.ts",
  "scripts": {
    "dev": "vite",
    "build": "vite build",
    "lint": "eslint",
    "lint:fix": "eslint --fix"
  },
  "devDependencies": {
    "@editorjs/editorjs": "^2.31.0-rc.2",
    "@typescript-eslint/eslint-plugin": "^7.13.1",
    "@typescript-eslint/parser": "^7.13.1",
    "@editorjs/caret": "^1.0.3",
    "@editorjs/dom": "^1.0.1",
    "eslint": "^9.2.0",
    "eslint-config-codex": "^2.0.0",
    "eslint-import-resolver-alias": "1.1.2",
    "postcss-nested": "^5.0.3",
    "postcss-nested-ancestors": "^2.0.0",
    "typescript": "^5.4.5",
    "vite": "^4.5.0",
    "vite-plugin-css-injected-by-js": "^3.3.0",
    "vite-plugin-dts": "^3.9.1"
  },
  "dependencies": {
    "@codexteam/icons": "^0.3.2"
  }
}<|MERGE_RESOLUTION|>--- conflicted
+++ resolved
@@ -1,10 +1,6 @@
 {
   "name": "@editorjs/list",
-<<<<<<< HEAD
-  "version": "2.0.3",
-=======
-  "version": "2.0.4",
->>>>>>> 0b83f3f0
+  "version": "2.0.5",
   "keywords": [
     "codex editor",
     "list",
